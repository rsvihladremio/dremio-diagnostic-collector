--- conflicted
+++ resolved
@@ -2,21 +2,13 @@
 collect-acceleration-log: false
 collect-access-log: false
 dremio-gclogs-dir: "" # if left blank detection is used to find the gc log dir
-<<<<<<< HEAD
-dremio-log-dir: "/opt/dremio/data/log" # where the dremio log is located
-=======
 dremio-log-dir: "/var/log/dremio" # where the dremio log is located
 dremio-conf-dir: "/opt/dremio/conf/..data" #where the dremio conf files are located
 dremio-rocksdb-dir: /opt/dremio/data/db # used for locating Dremio's KV Metastore
->>>>>>> 24b0612c
 number-threads: 2 #number of threads to use for collection
 dremio-endpoint: "http://localhost:9047" # dremio endpoint on each node to use for collecting Workload Manager, KV Report and Job Profiles
 dremio-username: "dremio" # dremio user to for collecting Workload Manager, KV Report and Job Profiles 
 dremio-pat-token: "" # when set will attempt to collect Workload Manager, KV report and Job Profiles. Dremio PATs can be enabled by the support key auth.personal-access-tokens.enabled
-<<<<<<< HEAD
-dremio-rocksdb-dir: /opt/dremio/data/db # used for locating Dremio's KV Metastore
-=======
->>>>>>> 24b0612c
 collect-dremio-configuration: true # will collect dremio.conf, dremio-env, logback.xml and logback-access.xml
 number-job-profiles: 25000 # need to have the dremio-pat-token set to work
 capture-heap-dump: false # when true a heap dump will be captured on each node that the collector is run against
