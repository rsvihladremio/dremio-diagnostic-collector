--- conflicted
+++ resolved
@@ -22,18 +22,13 @@
 )
 
 func ValidateAPICredentials(c *conf.CollectConf) error {
-<<<<<<< HEAD
-	simplelog.Info("Validating REST API user credentials...")
+	simplelog.Debugf("Validating REST API user credentials...")
 	var url string
 	if !c.IsDremioCloud() {
 		url = c.DremioEndpoint() + "/apiv2/login"
 	} else {
 		url = c.DremioEndpoint() + "/v0/projects/" + c.DremioCloudProjectID()
 	}
-=======
-	simplelog.Debugf("Validating REST API user credentials...")
-	url := c.DremioEndpoint() + "/apiv2/login"
->>>>>>> b92960af
 	headers := map[string]string{"Content-Type": "application/json"}
 	_, err := restclient.APIRequest(url, c.DremioPATToken(), "GET", headers)
 	return err
