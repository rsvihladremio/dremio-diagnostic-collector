//	Copyright 2023 Dremio Corporation
//
// Licensed under the Apache License, Version 2.0 (the "License");
// you may not use this file except in compliance with the License.
// You may obtain a copy of the License at
//
//	http://www.apache.org/licenses/LICENSE-2.0
//
// Unless required by applicable law or agreed to in writing, software
// distributed under the License is distributed on an "AS IS" BASIS,
// WITHOUT WARRANTIES OR CONDITIONS OF ANY KIND, either express or implied.
// See the License for the specific language governing permissions and
// limitations under the License.

// cmd package contains all the command line flag and initialization logic for commands
package cmd

import (
	"archive/tar"
	"bytes"
	"compress/gzip"
	"encoding/json"
	"fmt"
	"io"
	"io/fs"
	"net/http"
	"os"
	"path"
	"path/filepath"
	"strconv"
	"strings"
	"time"

	"github.com/spf13/cobra"
	"github.com/spf13/pflag"
	"github.com/spf13/viper"

	"github.com/rsvihladremio/dremio-diagnostic-collector/cmd/local/conf"
	"github.com/rsvihladremio/dremio-diagnostic-collector/cmd/local/consent"
	"github.com/rsvihladremio/dremio-diagnostic-collector/cmd/local/logcollect"
	"github.com/rsvihladremio/dremio-diagnostic-collector/cmd/local/nodeinfocollect"
	"github.com/rsvihladremio/dremio-diagnostic-collector/cmd/local/queriesjson"
	"github.com/rsvihladremio/dremio-diagnostic-collector/cmd/simplelog"

	"github.com/rsvihladremio/dremio-diagnostic-collector/pkg/ddcio"
	"github.com/rsvihladremio/dremio-diagnostic-collector/pkg/masking"
	"github.com/rsvihladremio/dremio-diagnostic-collector/pkg/threading"
)

func createAllDirs(c *conf.CollectConf) error {
	var perms fs.FileMode = 0750
	if err := os.MkdirAll(c.ConfigurationOutDir(), perms); err != nil {
		return fmt.Errorf("unable to create configuration directory due to error %v", err)
	}
	if err := os.MkdirAll(c.JFROutDir(), perms); err != nil {
		return fmt.Errorf("unable to create jfr directory due to error %v", err)
	}
	if err := os.MkdirAll(c.ThreadDumpsOutDir(), perms); err != nil {
		return fmt.Errorf("unable to create thread-dumps directory due to error %v", err)
	}
	if err := os.MkdirAll(c.HeapDumpsOutDir(), perms); err != nil {
		return fmt.Errorf("unable to create heap-dumps directory due to error %v", err)
	}
	if err := os.MkdirAll(c.JobProfilesOutDir(), perms); err != nil {
		return fmt.Errorf("unable to create job-profiles directory due to error %v", err)
	}
	if err := os.MkdirAll(c.KubernetesOutDir(), perms); err != nil {
		return fmt.Errorf("unable to create kubernetes directory due to error %v", err)
	}
	if err := os.MkdirAll(c.KVstoreOutDir(), perms); err != nil {
		return fmt.Errorf("unable to create kvstore directory due to error %v", err)
	}
	if err := os.MkdirAll(c.LogsOutDir(), perms); err != nil {
		return fmt.Errorf("unable to create logs directory due to error %v", err)
	}
	if err := os.MkdirAll(c.NodeInfoOutDir(), perms); err != nil {
		return fmt.Errorf("unable to create node-info directory due to error %v", err)
	}
	if err := os.MkdirAll(c.QueriesOutDir(), perms); err != nil {
		return fmt.Errorf("unable to create queries directory due to error %v", err)
	}
	if err := os.MkdirAll(c.SystemTablesOutDir(), perms); err != nil {
		return fmt.Errorf("unable to create system-tables directory due to error %v", err)
	}
	if err := os.MkdirAll(c.WLMOutDir(), perms); err != nil {
		return fmt.Errorf("unable to create wlm directory due to error %v", err)
	}
	return nil
}

func collect(numberThreads int, c *conf.CollectConf) {
	if err := createAllDirs(c); err != nil {
		fmt.Printf("unable to create directories due to error %v\n", err)
		os.Exit(1)
	}
	t := threading.NewThreadPool(numberThreads)
	wrapConfigJob := func(j func(c *conf.CollectConf) error) func() error {
		return func() error { return j(c) }
	}

	//put all things that take time up front

	// os diagnostic collection
	if !c.CollectNodeMetrics() {
		simplelog.Info("Skipping Collecting Node Metrics...")
	} else {
		t.AddJob(wrapConfigJob(runCollectNodeMetrics))
	}

	if !c.CollectJFR() {
		simplelog.Info("skipping Collection of Java Flight Recorder Information")
	} else {
		t.AddJob(wrapConfigJob(runCollectJFR))
	}

	if !c.CollectJStack() {
		simplelog.Info("skipping Collection of java thread dumps")
	} else {
		t.AddJob(wrapConfigJob(runCollectJStacks))
	}

	if !c.CaptureHeapDump() {
		simplelog.Info("skipping Capture of Java Heap Dump")
	} else {
		t.AddJob(wrapConfigJob(runCollectHeapDump))
	}

	if !c.CollectDiskUsage() {
		simplelog.Infof("Skipping Collect Disk Usage from %v ...", c.NodeName())
	} else {
		t.AddJob(wrapConfigJob(runCollectDiskUsage))
	}

	if !c.CollectDremioConfiguration() {
		simplelog.Infof("Skipping Dremio config from %v ...", c.NodeName())
	} else {
		t.AddJob(wrapConfigJob(runCollectDremioConfig))
	}
	t.AddJob(wrapConfigJob(runCollectOSConfig))

	// log collection

	logCollector := logcollect.NewLogCollector(
		c.DremioLogDir(),
		c.LogsOutDir(),
		c.GcLogsDir(),
		c.DremioGCFilePattern(),
		c.QueriesOutDir(),
		c.DremioQueriesJSONNumDays(),
		c.DremioLogsNumDays(),
	)

	if !c.CollectQueriesJSON() && c.NumberJobProfilesToCollect() == 0 {
		simplelog.Info("Skipping Collect Queries JSON ...")
	} else {
		if !c.CollectQueriesJSON() {
			simplelog.Warning("NOT Skipping collection of Queries JSON, because --number-job-profiles is greater than 0 and job profile download requires queries.json ...")
		}
		t.AddJob(logCollector.RunCollectQueriesJSON)
	}

	if !c.CollectServerLogs() {
		simplelog.Info("Skipping Collect Server Logs  ...")
	} else {
		t.AddJob(logCollector.RunCollectDremioServerLog)
	}

	if !c.CollectGCLogs() {
		simplelog.Info("Skipping Collect Garbage Collection Logs  ...")
	} else {
		t.AddJob(logCollector.RunCollectGcLogs)
	}

	if !c.CollectMetaRefreshLogs() {
		simplelog.Info("Skipping Collect Metadata Refresh Logs  ...")
	} else {
		t.AddJob(logCollector.RunCollectMetadataRefreshLogs)
	}

	if !c.CollectReflectionLogs() {
		simplelog.Info("Skipping Collect Reflection Logs  ...")
	} else {
		t.AddJob(logCollector.RunCollectReflectionLogs)
	}

	if !c.CollectAccelerationLogs() {
		simplelog.Info("Skipping Collect Acceleration Logs  ...")
	} else {
		t.AddJob(logCollector.RunCollectAccelerationLogs)
	}

	if !c.CollectAccessLogs() {
		simplelog.Info("Skipping Collect Access Logs  ...")
	} else {
		t.AddJob(logCollector.RunCollectDremioAccessLogs)
	}

	t.AddJob(wrapConfigJob(runCollectJvmConfig))

	// rest call collections

	if !c.CollectKVStoreReport() {
		simplelog.Info("skipping Capture of KV Store Report")
	} else {
		t.AddJob(wrapConfigJob(runCollectKvReport))
	}

	if !c.CollectWLM() {
		simplelog.Info("skipping Capture of Workload Manager Report")
	} else {
		t.AddJob(wrapConfigJob(runCollectWLM))
	}

	if !c.CollectSystemTablesExport() {
		simplelog.Info("Skipping Collect of Export System Tables...")
	} else {
		t.AddJob(wrapConfigJob(runCollectDremioSystemTables))
	}

	if err := t.ProcessAndWait(); err != nil {
		simplelog.Errorf("thread pool has an error: %v", err)
	}

	//we wait on the thread pool to empty out as this is also multithreaded and takes the longest
	if c.NumberJobProfilesToCollect() == 0 {
		simplelog.Info("Skipping Collect of Job Profiles...")
	} else {
		if err := runCollectJobProfiles(c); err != nil {
			simplelog.Errorf("during job profile collection there was an error: %v", err)
		}
	}
}

func runCollectDiskUsage(c *conf.CollectConf) error {
	diskWriter, err := os.Create(path.Clean(filepath.Join(c.NodeInfoOutDir(), "diskusage.txt")))
	if err != nil {
		return fmt.Errorf("unable to create diskusage.txt due to error %v", err)
	}
	defer func() {
		if err := diskWriter.Sync(); err != nil {
			simplelog.Warningf("unable to sync the os_info.txt file due to error: %v", err)
		}
		if err := diskWriter.Close(); err != nil {
			simplelog.Warningf("unable to close the os_info.txt file due to error: %v", err)
		}
	}()
	err = ddcio.Shell(diskWriter, "df -h")
	if err != nil {
		simplelog.Warningf("unable to read df -h due to error %v", err)
	}

	// this detection only makes sense in kubernetes TODO fix this to work with more than just kubernetes
	if strings.Contains(c.NodeName(), "dremio-master") {
		rocksDbDiskUsageWriter, err := os.Create(path.Clean(filepath.Join(c.NodeInfoOutDir(), "rocksdb_disk_allocation.txt")))
		if err != nil {
			return fmt.Errorf("unable to create rocksdb_disk_allocation.txt due to error %v", err)
		}
		defer func() {
			if err := rocksDbDiskUsageWriter.Close(); err != nil {
				simplelog.Warningf("unable to close rocksdb usage writer the file maybe incomplete %v", err)
			}
		}()
		err = ddcio.Shell(rocksDbDiskUsageWriter, "du -sh /opt/dremio/data/db/*")
		if err != nil {
			simplelog.Warningf("unable to write du -sh to rocksdb_disk_allocation.txt due to error %v", err)
		}

	}
	simplelog.Infof("... Collecting Disk Usage from %v COMPLETED", c.NodeName())

	return nil
}

func runCollectOSConfig(c *conf.CollectConf) error {
	simplelog.Infof("Collecting OS Information from %v ...", c.NodeName())
	osInfoFile := path.Join(c.NodeInfoOutDir(), "os_info.txt")
	w, err := os.Create(path.Clean(osInfoFile))
	if err != nil {
		return fmt.Errorf("unable to create file %v due to error %v", path.Clean(osInfoFile), err)
	}
	defer func() {
		if err := w.Sync(); err != nil {
			simplelog.Warningf("unable to sync the os_info.txt file due to error: %v", err)
		}
		if err := w.Close(); err != nil {
			simplelog.Warningf("unable to close the os_info.txt file due to error: %v", err)
		}
	}()

	simplelog.Debug("/etc/*-release")

	_, err = w.Write([]byte("___\n>>> cat /etc/*-release\n"))
	if err != nil {
		simplelog.Warningf("unable to write release file header for os_info.txt due to error %v", err)
	}

	err = ddcio.Shell(w, "cat /etc/*-release")
	if err != nil {
		simplelog.Warningf("unable to write release files for os_info.txt due to error %v", err)
	}

	_, err = w.Write([]byte("___\n>>> uname -r\n"))
	if err != nil {
		simplelog.Warningf("unable to write uname header for os_info.txt due to error %v", err)
	}

	err = ddcio.Shell(w, "uname -r")
	if err != nil {
		simplelog.Warningf("unable to write uname -r for os_info.txt due to error %v", err)
	}
	_, err = w.Write([]byte("___\n>>> lsb_release -a\n"))
	if err != nil {
		simplelog.Warningf("unable to write lsb_release -r header for os_info.txt due to error %v", err)
	}
	err = ddcio.Shell(w, "lsb_release -a")
	if err != nil {
		simplelog.Warningf("unable to write lsb_release -a for os_info.txt due to error %v", err)
	}
	_, err = w.Write([]byte("___\n>>> hostnamectl\n"))
	if err != nil {
		simplelog.Warningf("unable to write hostnamectl for os_info.txt due to error %v", err)
	}
	err = ddcio.Shell(w, "hostnamectl")
	if err != nil {
		simplelog.Warningf("unable to write hostnamectl for os_info.txt due to error %v", err)
	}
	_, err = w.Write([]byte("___\n>>> cat /proc/meminfo\n"))
	if err != nil {
		simplelog.Warningf("unable to write /proc/meminfo header for os_info.txt due to error %v", err)
	}
	err = ddcio.Shell(w, "cat /proc/meminfo")
	if err != nil {
		simplelog.Warningf("unable to write /proc/meminfo for os_info.txt due to error %v", err)
	}
	_, err = w.Write([]byte("___\n>>> lscpu\n"))
	if err != nil {
		simplelog.Warningf("unable to write lscpu header for os_info.txt due to error %v", err)
	}
	err = ddcio.Shell(w, "lscpu")
	if err != nil {
		simplelog.Warningf("unable to write lscpu for os_info.txt due to error %v", err)
	}

	simplelog.Infof("... Collecting OS Information from %v COMPLETED", c.NodeName())
	return nil
}

func runCollectDremioConfig(c *conf.CollectConf) error {
	simplelog.Infof("Collecting Configuration Information from %v ...", c.NodeName())

	dremioConfDest := filepath.Join(c.ConfigurationOutDir(), "dremio.conf")
	err := ddcio.CopyFile(filepath.Join(c.DremioConfDir(), "dremio.conf"), dremioConfDest)
	if err != nil {
		simplelog.Warningf("unable to copy dremio.conf due to error %v", err)
	}
	simplelog.Info("masking passwords in dremio.conf")
	if err := masking.RemoveSecretsFromDremioConf(dremioConfDest); err != nil {
		simplelog.Warningf("UNABLE TO MASK SECRETS in dremio.conf due to error %v", err)
	}
	err = ddcio.CopyFile(filepath.Join(c.DremioConfDir(), "dremio-env"), filepath.Join(c.ConfigurationOutDir(), "dremio.env"))
	if err != nil {
		simplelog.Warningf("unable to copy dremio.env due to error %v", err)
	}
	err = ddcio.CopyFile(filepath.Join(c.DremioConfDir(), "logback.xml"), filepath.Join(c.ConfigurationOutDir(), "logback.xml"))
	if err != nil {
		simplelog.Warningf("unable to copy logback.xml due to error %v", err)
	}
	err = ddcio.CopyFile(filepath.Join(c.DremioConfDir(), "logback-access.xml"), filepath.Join(c.ConfigurationOutDir(), "logback-access.xml"))
	if err != nil {
		simplelog.Warningf("unable to copy logback-access.xml due to error %v", err)
	}
	simplelog.Infof("... Collecting Configuration Information from %v COMPLETED", c.NodeName())

	return nil
}

func runCollectJvmConfig(c *conf.CollectConf) error {
	simplelog.Warning("You may have to run the following command 'jcmd 1 VM.flags' as 'sudo' and specify '-u dremio' when running on Dremio AWSE or VM deployments")
	jvmSettingsFile := path.Join(c.NodeInfoOutDir(), "jvm_settings.txt")
	jvmSettingsFileWriter, err := os.Create(path.Clean(jvmSettingsFile))
	if err != nil {
		return fmt.Errorf("unable to create file %v due to error %v", path.Clean(jvmSettingsFile), err)
	}
	defer func() {
		if err := jvmSettingsFileWriter.Sync(); err != nil {
			simplelog.Warningf("unable to sync the os_info.txt file due to error: %v", err)
		}
		if err := jvmSettingsFileWriter.Close(); err != nil {
			simplelog.Warningf("unable to close the os_info.txt file due to error: %v", err)
		}
	}()
	dremioPID := c.DremioPID()
	err = ddcio.Shell(jvmSettingsFileWriter, fmt.Sprintf("jcmd %v VM.flags", dremioPID))
	if err != nil {
		simplelog.Warningf("unable to write jvm_settings.txt file due to error %v", err)
	}
	return nil
}

func runCollectNodeMetrics(c *conf.CollectConf) error {
	simplelog.Infof("Collecting Node Metrics for %v seconds ....", c.NodeMetricsCollectDurationSeconds())
	nodeMetricsFile := path.Join(c.NodeInfoOutDir(), "metrics.txt")
	nodeMetricsJSONFile := path.Join(c.NodeInfoOutDir(), "metrics.json")
	return nodeinfocollect.SystemMetrics(c.NodeMetricsCollectDurationSeconds(), path.Clean(nodeMetricsFile), path.Clean(nodeMetricsJSONFile))
}

func runCollectJFR(c *conf.CollectConf) error {
	var w bytes.Buffer
	if err := ddcio.Shell(&w, fmt.Sprintf("jcmd %v VM.unlock_commercial_features", c.DremioPID())); err != nil {
		simplelog.Warningf("Error trying to unlock commercial features %v. Note: newer versions of OpenJDK do not support the call VM.unlock_commercial_features. This is usually safe to ignore", err)
	}
	simplelog.Debugf("node: %v - jfr unlock commerictial output - %v", c.NodeName(), w.String())
	w = bytes.Buffer{}
	if err := ddcio.Shell(&w, fmt.Sprintf("jcmd %v JFR.start name=\"DREMIO_JFR\" settings=profile maxage=%vs  filename=%v/%v.jfr dumponexit=true", c.DremioPID(), c.DremioJFRTimeSeconds(), c.JFROutDir(), c.NodeName())); err != nil {
		return fmt.Errorf("unable to run JFR due to error %v", err)
	}
	simplelog.Debugf("node: %v - jfr start output - %v", c.NodeName(), w.String())
	time.Sleep(time.Duration(c.DremioJFRTimeSeconds()) * time.Second)
	// do not "optimize". the recording first needs to be stopped for all processes before collecting the data.
	simplelog.Infof("... stopping JFR %v", c.NodeName())
	w = bytes.Buffer{}
	if err := ddcio.Shell(&w, fmt.Sprintf("jcmd %v JFR.dump name=\"DREMIO_JFR\"", c.DremioPID())); err != nil {
		return fmt.Errorf("unable to dump JFR due to error %v", err)
	}
	simplelog.Debugf("node: %v - jfr dump output %v", c.NodeName(), w.String())
	w = bytes.Buffer{}
	if err := ddcio.Shell(&w, fmt.Sprintf("jcmd %v JFR.stop name=\"DREMIO_JFR\"", c.DremioPID())); err != nil {
		return fmt.Errorf("unable to dump JFR due to error %v", err)
	}
	simplelog.Debugf("node: %v - jfr stop output %v", c.NodeName(), w.String())

	return nil
}

func runCollectJStacks(c *conf.CollectConf) error {
	simplelog.Info("Collecting GC logs ...")
	threadDumpFreq := c.DremioJStackFreqSeconds()
	iterations := c.DremioJStackTimeSeconds() / threadDumpFreq
	simplelog.Infof("Running Java thread dumps every %v second(s) for a total of %v iterations ...", threadDumpFreq, iterations)
	for i := 0; i < iterations; i++ {
		var w bytes.Buffer
		if err := ddcio.Shell(&w, fmt.Sprintf("jcmd %v Thread.print -l", c.DremioPID())); err != nil {
			simplelog.Warningf("unable to capture jstack of pid %v due to error %v", c.DremioPID(), err)
		}
		date := time.Now().Format("2006-01-02_15_04_05")
		threadDumpFileName := path.Join(c.ThreadDumpsOutDir(), fmt.Sprintf("threadDump-%s-%s.txt", c.NodeName(), date))
		if err := os.WriteFile(path.Clean(threadDumpFileName), w.Bytes(), 0600); err != nil {
			return fmt.Errorf("unable to write thread dump %v due to error %v", threadDumpFileName, err)
		}
		simplelog.Infof("Saved %v", threadDumpFileName)
		simplelog.Infof("Waiting %v second(s) ...", threadDumpFreq)
		time.Sleep(time.Duration(threadDumpFreq) * time.Second)
	}
	return nil
}

func runCollectKvReport(c *conf.CollectConf) error {
	err := validateAPICredentials(c)
	if err != nil {
		return err
	}
	filename := "kvstore-report.zip"
	apipath := "/apiv2/kvstore/report"
	url := c.DremioEndpoint() + apipath
	headers := map[string]string{"Accept": "application/octet-stream"}
	body, err := apiRequest(url, c.DremioPATToken(), "GET", headers)
	if err != nil {
		return fmt.Errorf("unable to retrieve KV store report from %s due to error %v", url, err)
	}
	sb := string(body)
	kvStoreReportFile := path.Join(c.KVstoreOutDir(), filename)
	file, err := os.Create(path.Clean(kvStoreReportFile))
	if err != nil {
		return fmt.Errorf("unable to create file %s due to error %v", filename, err)
	}
	defer errCheck(file.Close)
	_, err = fmt.Fprint(file, sb)
	if err != nil {
		return fmt.Errorf("unable to create file %s due to error %v", filename, err)
	}
	simplelog.Info("SUCCESS - Created " + filename)
	return nil
}

func runCollectWLM(c *conf.CollectConf) error {
	err := validateAPICredentials(c)
	if err != nil {
		return err
	}
	apiobjects := [][]string{
		{"/api/v3/wlm/queue", "queues.json"},
		{"/api/v3/wlm/rule", "rules.json"},
	}
	for _, apiobject := range apiobjects {
		apipath := apiobject[0]
		filename := apiobject[1]
		url := c.DremioEndpoint() + apipath
		headers := map[string]string{"Content-Type": "application/json"}
		body, err := apiRequest(url, c.DremioPATToken(), "GET", headers)
		if err != nil {
			return fmt.Errorf("unable to retrieve WLM from %s due to error %v", url, err)
		}
		sb := string(body)
		wlmFile := path.Clean(path.Join(c.WLMOutDir(), filename))
		file, err := os.Create(path.Clean(wlmFile))
		if err != nil {
			return fmt.Errorf("unable to create file %s due to error %v", filename, err)
		}
		defer errCheck(file.Close)
		_, err = fmt.Fprint(file, sb)
		if err != nil {
			return fmt.Errorf("unable to create file %s due to error %v", filename, err)
		}
		simplelog.Infof("SUCCESS - Created " + filename)
	}
	return nil
}

func runCollectHeapDump(c *conf.CollectConf) error {
	simplelog.Info("Capturing Java Heap Dump")
	dremioPID := c.DremioPID()
	baseName := fmt.Sprintf("%v.hprof", c.NodeName())
	hprofFile := fmt.Sprintf("/tmp/%v.hprof", baseName)
	hprofGzFile := fmt.Sprintf("%v.gz", hprofFile)
	if err := os.Remove(path.Clean(hprofGzFile)); err != nil {
		simplelog.Warningf("unable to remove hprof.gz file with error %v", err)
	}
	if err := os.Remove(path.Clean(hprofFile)); err != nil {
		simplelog.Warningf("unable to remove hprof file with error %v", err)
	}
	var w bytes.Buffer
	if err := ddcio.Shell(&w, fmt.Sprintf("jmap -dump:format=b,file=%v %v", hprofFile, dremioPID)); err != nil {
		return fmt.Errorf("unable to capture heap dump %v", err)
	}
	simplelog.Infof("heap dump output %v", w.String())
	if err := ddcio.GzipFile(hprofFile, hprofGzFile); err != nil {
		return fmt.Errorf("unable to gzip heap dump file")
	}
	if err := os.Remove(path.Clean(hprofFile)); err != nil {
		simplelog.Warningf("unable to remove old hprof file, must remove manually %v", err)
	}
	dest := path.Join(c.HeapDumpsOutDir(), baseName+".gz")
	if err := os.Rename(path.Clean(hprofGzFile), path.Clean(dest)); err != nil {
		return fmt.Errorf("unable to move heap dump to %v due to error %v", dest, err)
	}
	return nil
}

func runCollectJobProfiles(c *conf.CollectConf) error {

	simplelog.Info("Collecting Job Profiles...")
	err := validateAPICredentials(c)
	if err != nil {
		return err
	}
	files, err := os.ReadDir(c.QueriesOutDir())
	if err != nil {
		return err
	}
	queriesjsons := []string{}
	for _, file := range files {
		queriesjsons = append(queriesjsons, path.Join(c.QueriesOutDir(), file.Name()))
	}

	if len(queriesjsons) == 0 {
		simplelog.Warning("no queries.json files found. This is probably an executor, so we are skipping collection of Job Profiles")
		return nil
	}

	queriesrows := queriesjson.CollectQueriesJSON(queriesjsons)
	profilesToCollect := map[string]string{}

	slowplanqueriesrows := queriesjson.GetSlowPlanningJobs(queriesrows, c.JobProfilesNumSlowPlanning())
	queriesjson.AddRowsToSet(slowplanqueriesrows, profilesToCollect)

	slowexecqueriesrows := queriesjson.GetSlowExecJobs(queriesrows, c.JobProfilesNumSlowExec())
	queriesjson.AddRowsToSet(slowexecqueriesrows, profilesToCollect)

	highcostqueriesrows := queriesjson.GetHighCostJobs(queriesrows, c.JobProfilesNumHighQueryCost())
	queriesjson.AddRowsToSet(highcostqueriesrows, profilesToCollect)

	errorqueriesrows := queriesjson.GetRecentErrorJobs(queriesrows, c.JobProfilesNumRecentErrors())
	queriesjson.AddRowsToSet(errorqueriesrows, profilesToCollect)

	simplelog.Infof("jobProfilesNumSlowPlanning: %v", c.JobProfilesNumSlowPlanning())
	simplelog.Infof("jobProfilesNumSlowExec: %v", c.JobProfilesNumSlowExec())
	simplelog.Infof("jobProfilesNumHighQueryCost: %v", c.JobProfilesNumHighQueryCost())
	simplelog.Infof("jobProfilesNumRecentErrors: %v", c.JobProfilesNumRecentErrors())

	simplelog.Infof("Downloading %v job profiles...", len(profilesToCollect))
	downloadThreadPool := threading.NewThreadPoolWithJobQueue(c.NumberThreads(), len(profilesToCollect))
	for key := range profilesToCollect {
		downloadThreadPool.AddJob(func() error {
			err := downloadJobProfile(c, key)
			if err != nil {
				simplelog.Error(err.Error()) // Print instead of Error
			}
			return nil
		})
	}
	if err := downloadThreadPool.ProcessAndWait(); err != nil {
		simplelog.Errorf("job profile download thread pool wait error %v", err)
	}
	simplelog.Infof("Finished downloading %v job profiles", len(profilesToCollect))

	return nil
}

func downloadJobProfile(c *conf.CollectConf, jobid string) error {
	apipath := "/apiv2/support/" + jobid + "/download"
	filename := jobid + ".zip"
	url := c.DremioEndpoint() + apipath
	headers := map[string]string{"Accept": "application/octet-stream"}
	body, err := apiRequest(url, c.DremioPATToken(), "POST", headers)
	if err != nil {
		return err
	}
	sb := string(body)
	jobProfileFile := path.Clean(path.Join(c.JobProfilesOutDir(), filename))
	file, err := os.Create(path.Clean(jobProfileFile))
	if err != nil {
		return fmt.Errorf("unable to create file %s due to error %v", filename, err)
	}
	defer errCheck(file.Close)
	_, err = fmt.Fprint(file, sb)
	if err != nil {
		return fmt.Errorf("unable to create file %s due to error %v", filename, err)
	}
	return nil
}

func runCollectDremioSystemTables(c *conf.CollectConf) error {
	simplelog.Info("Collecting results from Export System Tables...")
	err := validateAPICredentials(c)
	if err != nil {
		return err
	}
	// TODO: Row limit and sleem MS need to be configured
	rowlimit := 100000
	sleepms := 100

	for _, systable := range c.Systemtables() {
		filename := "sys." + strings.Replace(systable, "\\\"", "", -1) + ".json"
		body, err := downloadSysTable(c, systable, rowlimit, sleepms)
		if err != nil {
			return err
		}
		dat := make(map[string]interface{})
		err = json.Unmarshal(body, &dat)
		if err != nil {
			return fmt.Errorf("unable to unmarshall JSON response - %w", err)
		}
		if err == nil {
			rowcount := dat["returnedRowCount"].(float64)
			if int(rowcount) == rowlimit {
				simplelog.Warning("Returned row count for sys." + systable + " has been limited to " + strconv.Itoa(rowlimit))
			}
		}
		sb := string(body)
		systemTableFile := path.Join(c.SystemTablesOutDir(), filename)
		file, err := os.Create(path.Clean(systemTableFile))
		if err != nil {
			return fmt.Errorf("unable to create file %v due to error %v", filename, err)
		}
		defer errCheck(file.Close)
		_, err = fmt.Fprint(file, sb)
		if err != nil {
			return fmt.Errorf("unable to create file %s due to error %v", filename, err)
		}
		simplelog.Info("SUCCESS - Created " + filename)
	}

	return nil
}

func downloadSysTable(c *conf.CollectConf, systable string, rowlimit int, sleepms int) ([]byte, error) {
	// TODO: Consider using official api/v3, requires paging of job results
	headers := map[string]string{"Content-Type": "application/json"}
	sqlurl := c.DremioEndpoint() + "/api/v3/sql"
	joburl := c.DremioEndpoint() + "/api/v3/job/"
	jobid, err := postQuery(sqlurl, c.DremioPATToken(), headers, systable)
	if err != nil {
		return nil, err
	}
	jobstateurl := joburl + jobid
	jobstate := "RUNNING"
	for jobstate == "RUNNING" {
		time.Sleep(time.Duration(sleepms) * time.Millisecond)
		body, err := apiRequest(jobstateurl, c.DremioPATToken(), "GET", headers)
		if err != nil {
			return nil, fmt.Errorf("unable to retrieve job state from %s due to error %v", jobstateurl, err)
		}
		dat := make(map[string]interface{})
		err = json.Unmarshal(body, &dat)
		if err != nil {
			return nil, fmt.Errorf("unable to unmarshall JSON response - %w", err)
		}
		jobstate = dat["jobState"].(string)
	}
	if jobstate == "COMPLETED" {
		jobresultsurl := c.DremioEndpoint() + "/apiv2/job/" + jobid + "/data?offset=0&limit=" + strconv.Itoa(rowlimit)
		simplelog.Info("Retrieving job results ...")
		body, err := apiRequest(jobresultsurl, c.DremioPATToken(), "GET", headers)
		if err != nil {
			return nil, fmt.Errorf("unable to retrieve job results from %s due to error %v", jobresultsurl, err)
		}
		return body, nil
	}
	return nil, fmt.Errorf("unable to retrieve job results for sys." + systable)
}

var localCollectCmd = &cobra.Command{
	Use:   "local-collect",
	Short: "retrieves all the dremio logs and diagnostics for the local node and saves the results in a compatible format for Dremio support",
	Long:  `Retrieves all the dremio logs and diagnostics for the local node and saves the results in a compatible format for Dremio support. This subcommand needs to be run with enough permissions to read the /proc filesystem, the dremio logs and configuration files`,
	Run: func(cmd *cobra.Command, args []string) {
		overrides := make(map[string]*pflag.Flag)
		//if a cli flag was set go ahead and use those values to override the viper configuration
		cmd.Flags().Visit(func(flag *pflag.Flag) {
			overrides[flag.Name] = flag
			simplelog.Warningf("overriding yaml with cli flag %v and value %v", flag.Name, flag.Value.String())
		})
		c, err := conf.ReadConfFromExecLocation(overrides)
		if err != nil {
			simplelog.Errorf("unable to read configuration %v", err)
			os.Exit(1)
		}
		if !c.AcceptCollectionConsent() {
			fmt.Println(consent.OutputConsent(c))
			os.Exit(1)
		}
		//check if required flags are set
		requiredFlags := []string{"dremio-endpoint", "dremio-username"}

		failed := false
		for _, flag := range requiredFlags {
			if viper.GetString(flag) == "" {
				simplelog.Errorf("required flag '--%s' not set", flag)
				failed = true
			}
		}
		if failed {
			err := cmd.Usage()
			if err != nil {
				simplelog.Errorf("unable to even print usage, this is critical report this bug %v", err)
				os.Exit(1)
			}
			os.Exit(1)
		}

		// Run application
		simplelog.Info("Starting collection...")
		collect(c.NumberThreads(), c)
		ddcLoc, err := os.Executable()
		if err != nil {
			simplelog.Warningf("unable to find ddc itself..so can't copy it's log due to error %v", err)
		} else {
			ddcDir := path.Dir(ddcLoc)
			if err := ddcio.CopyFile(filepath.Join(ddcDir, "ddc.log"), path.Join(c.OutputDir(), fmt.Sprintf("ddc-%v.log", c.NodeName()))); err != nil {
				simplelog.Warningf("uanble to copy log to archive due to error %v", err)
			}
		}
		tarballName := c.OutputDir() + c.NodeName() + ".tar.gz"
		simplelog.Infof("collection complete. Archiving %v to %v...", c.OutputDir(), tarballName)
		if err := TarGzDir(c.OutputDir(), tarballName); err != nil {
			simplelog.Errorf("unable to compress archive exiting due to error %v", err)
			os.Exit(1)
		}
		simplelog.Infof("Archive %v complete", tarballName)
	},
}

func TarGzDir(srcDir, dest string) error {
	tarGzFile, err := os.Create(path.Clean(dest))
	if err != nil {
		return err
	}
	defer tarGzFile.Close()

	gzWriter := gzip.NewWriter(tarGzFile)
	defer gzWriter.Close()

	tarWriter := tar.NewWriter(gzWriter)
	defer tarWriter.Close()

	// Make sure the srcDir is an absolute path and ends with '/'
	srcDir = filepath.Clean(srcDir) + string(filepath.Separator)

	return filepath.Walk(srcDir, func(filePath string, fileInfo os.FileInfo, err error) error {
		if err != nil {
			return err
		}

		// Get the relative path of the file
		relativePath, err := filepath.Rel(srcDir, filePath)
		if err != nil {
			return err
		}

		// Make sure the relative path starts with './'
		if !strings.HasPrefix(relativePath, ".") {
			relativePath = "./" + relativePath
		}

		header, err := tar.FileInfoHeader(fileInfo, relativePath)
		if err != nil {
			return err
		}

		header.Name = relativePath

		if err := tarWriter.WriteHeader(header); err != nil {
			return err
		}

		if !fileInfo.IsDir() {
			file, err := os.Open(path.Clean(filePath))
			if err != nil {
				return err
			}
			defer file.Close()

			_, err = io.Copy(tarWriter, file)
			return err
		}

		return nil
	})
}

func init() {
	//wire up override flags

	// consent form
	localCollectCmd.Flags().Bool("accept-collection-consent", false, "consent for collection of files, if not true, then collection will stop and a log message will be generated")
	// command line flags ..default is set at runtime due to the CountVarP not having this capacity
<<<<<<< HEAD
	localCollectCmd.Flags().CountP("verbose", "v", "Logging verbosity")
	localCollectCmd.Flags().Bool("collect-acceleration-log", false, "Run the Collect Acceleration Log collector")
	localCollectCmd.Flags().Bool("collect-access-log", false, "Run the Collect Access Log collector")
	localCollectCmd.Flags().String("dremio-gclogs-dir", "", "by default will read from the Xloggc flag, otherwise you can override it here")
	localCollectCmd.Flags().String("dremio-log-dir", "", "directory with application logs on dremio")
	localCollectCmd.Flags().IntP("number-threads", "t", 0, "control concurrency in the system")
=======
	localCollectCmd.Flags().CountVarP(&verbose, "verbose", "v", "ddc.log logging verbosity")
	localCollectCmd.Flags().BoolVar(&collectAccelerationLogs, "collect-acceleration-log", false, "Run the Collect Acceleration Log collector")
	localCollectCmd.Flags().BoolVar(&collectAccessLogs, "collect-access-log", false, "Run the Collect Access Log collector")
	localCollectCmd.Flags().StringVar(&gcLogsDir, "dremio-gclogs-dir", "", "by default will read from the Xloggc flag, otherwise you can override it here")
	localCollectCmd.Flags().StringVar(&dremioLogDir, "dremio-log-dir", "", "directory with application logs on dremio")
	localCollectCmd.Flags().IntVarP(&numberThreads, "number-threads", "t", 0, "control concurrency in the system")
>>>>>>> 24b0612c
	// Add flags for Dremio connection information
	localCollectCmd.Flags().String("dremio-endpoint", "", "Dremio REST API endpoint")
	localCollectCmd.Flags().String("dremio-username", "", "Dremio username")
	localCollectCmd.Flags().String("dremio-pat-token", "", "Dremio Personal Access Token (PAT)")
	localCollectCmd.Flags().String("dremio-rocksdb-dir", "", "Path to Dremio RocksDB directory")
	localCollectCmd.Flags().String("dremio-conf-dir", "", "Directory where to find the configuration files")
	localCollectCmd.Flags().Bool("collect-dremio-configuration", true, "Collect Dremio Configuration collector")
	localCollectCmd.Flags().Int("number-job-profiles", 0, "Randomly retrieve number job profiles from the server based on queries.json data but must have --dremio-pat-token set to use")
	localCollectCmd.Flags().Bool("capture-heap-dump", false, "Run the Heap Dump collector")

	rootCmd.AddCommand(localCollectCmd)
}

<<<<<<< HEAD
=======
func initConfig() {

	// set default config
	viper.SetDefault("collect-acceleration-log", false)
	viper.SetDefault("collect-access-log", false)
	viper.SetDefault("dremio-log-dir", "/var/log/dremio")
	defaultThreads := getThreads(runtime.NumCPU())
	viper.SetDefault("number-threads", defaultThreads)
	viper.SetDefault("dremio-log-dir", "dremio")
	viper.SetDefault("dremio-pat-token", "")
	viper.SetDefault("dremio-conf-dir", "/opt/dremio/conf")
	viper.SetDefault("dremio-rocksdb-dir", "/opt/dremio/data/db")
	viper.SetDefault("collect-dremio-configuration", true)
	viper.SetDefault("capture-heap-dump", false)
	viper.SetDefault("number-job-profiles", 25000)
	viper.SetDefault("dremio-endpoint", "http://localhost:9047")
	viper.SetDefault("tmp-output-dir", getOutputDir(time.Now()))
	viper.SetDefault("collect-metrics", true)
	viper.SetDefault("collect-disk-usage", true)
	viper.SetDefault("dremio-logs-num-days", 7)
	viper.SetDefault("dremio-queries-json-num-days", 28)
	viper.SetDefault("dremio-gc-file-pattern", "gc*.log*")
	viper.SetDefault("collect-queries-json", true)
	viper.SetDefault("collect-server-logs", true)
	viper.SetDefault("collect-meta-refresh-log", true)
	viper.SetDefault("collect-reflection-log", true)
	viper.SetDefault("collect-gc-logs", true)
	viper.SetDefault("collect-jfr", true)
	viper.SetDefault("collect-jstack", true)
	viper.SetDefault("collect-system-tables-export", true)
	viper.SetDefault("collect-wlm", true)
	viper.SetDefault("collect-kvstore-report", true)
	defaultCaptureSeconds := 60
	viper.SetDefault("dremio-jstack-time-seconds", defaultCaptureSeconds)
	viper.SetDefault("dremio-jfr-time-seconds", defaultCaptureSeconds)
	viper.SetDefault("dremio-jstack-freq-seconds", 1)
	viper.SetDefault("dremio-gclogs-dir", "")
	// set node name
	hostName, err := os.Hostname()
	if err != nil {
		hostName = fmt.Sprintf("unknown-%v", uuid.New())
	}
	viper.SetDefault("node-name", hostName)

	//now read in viper configuration values. This will get defaults if no values are available in the configuration files or no environment variable is set

	baseConfig := "ddc"
	viper.SetConfigName(baseConfig) // Name of config file (without extension)

	//find the location of the ddc executable
	execPath, err := os.Executable()
	if err != nil {
		simplelog.Errorf("Error getting executable path: '%v'. Falling back to working directory for search location", err)
		execPath = "."
	}
	// use that as the default location of the configuration
	configDir := filepath.Dir(execPath)
	viper.AddConfigPath(configDir)

	for _, e := range supportedExtensions {
		confFiles = append(confFiles, fmt.Sprintf("%v.%v", baseConfig, e))
	}

	//searching for all known
	for _, ext := range supportedExtensions {
		viper.SetConfigType(ext)
		unableToReadConfigError := viper.ReadInConfig()
		if unableToReadConfigError == nil {
			configIsFound = true
			foundConfig = fmt.Sprintf("%v.%v", baseConfig, ext)
			break
		}
	}
	viper.AutomaticEnv() // Automatically read environment variables
}

>>>>>>> 24b0612c
// ### Helper functions
func validateAPICredentials(c *conf.CollectConf) error {
	simplelog.Info("Validating REST API user credentials...")
	url := c.DremioEndpoint() + "/apiv2/login"
	headers := map[string]string{"Content-Type": "application/json"}
	_, err := apiRequest(url, c.DremioPATToken(), "GET", headers)
	return err
}

func apiRequest(url string, pat string, request string, headers map[string]string) ([]byte, error) {
	simplelog.Debugf("Requesting %s", url)
	client := &http.Client{Timeout: 5 * time.Second}
	req, err := http.NewRequest(request, url, nil)
	if err != nil {
		return nil, fmt.Errorf("unable to create request due to error %v", err)
	}
	authorization := "Bearer " + pat
	req.Header.Set("Authorization", authorization)
	for key, value := range headers {
		req.Header.Set(key, value)
	}
	res, err := client.Do(req)
	if err != nil {
		return nil, err
	}
	if res.StatusCode != 200 {
		return nil, fmt.Errorf(res.Status)
	}
	body, err := io.ReadAll(res.Body)
	if err != nil {
		return nil, err
	}
	return body, nil
}

func postQuery(url string, pat string, headers map[string]string, systable string) (string, error) {
	simplelog.Debugf("Collecting sys." + systable)

	sqlbody := "{\"sql\": \"SELECT * FROM sys." + systable + "\"}"
	client := &http.Client{Timeout: 5 * time.Second}
	req, err := http.NewRequest("POST", url, strings.NewReader(sqlbody))
	if err != nil {
		return "", fmt.Errorf("unable to create request due to error %v", err)
	}
	authorization := "Bearer " + pat
	req.Header.Set("Authorization", authorization)

	for key, value := range headers {
		req.Header.Set(key, value)
	}
	res, err := client.Do(req)

	if err != nil {
		return "", err
	}
	if res.StatusCode != 200 {
		return "", fmt.Errorf(res.Status)
	}

	body, err := io.ReadAll(res.Body)
	if err != nil {
		return "", err
	}
	var job map[string]string
	if err := json.Unmarshal(body, &job); err != nil {
		return "", err
	}
	return job["id"], nil
}

func errCheck(f func() error) {
	err := f()
	if err != nil {
		fmt.Println("Received error:", err)
	}
}<|MERGE_RESOLUTION|>--- conflicted
+++ resolved
@@ -834,21 +834,12 @@
 	// consent form
 	localCollectCmd.Flags().Bool("accept-collection-consent", false, "consent for collection of files, if not true, then collection will stop and a log message will be generated")
 	// command line flags ..default is set at runtime due to the CountVarP not having this capacity
-<<<<<<< HEAD
 	localCollectCmd.Flags().CountP("verbose", "v", "Logging verbosity")
 	localCollectCmd.Flags().Bool("collect-acceleration-log", false, "Run the Collect Acceleration Log collector")
 	localCollectCmd.Flags().Bool("collect-access-log", false, "Run the Collect Access Log collector")
 	localCollectCmd.Flags().String("dremio-gclogs-dir", "", "by default will read from the Xloggc flag, otherwise you can override it here")
 	localCollectCmd.Flags().String("dremio-log-dir", "", "directory with application logs on dremio")
 	localCollectCmd.Flags().IntP("number-threads", "t", 0, "control concurrency in the system")
-=======
-	localCollectCmd.Flags().CountVarP(&verbose, "verbose", "v", "ddc.log logging verbosity")
-	localCollectCmd.Flags().BoolVar(&collectAccelerationLogs, "collect-acceleration-log", false, "Run the Collect Acceleration Log collector")
-	localCollectCmd.Flags().BoolVar(&collectAccessLogs, "collect-access-log", false, "Run the Collect Access Log collector")
-	localCollectCmd.Flags().StringVar(&gcLogsDir, "dremio-gclogs-dir", "", "by default will read from the Xloggc flag, otherwise you can override it here")
-	localCollectCmd.Flags().StringVar(&dremioLogDir, "dremio-log-dir", "", "directory with application logs on dremio")
-	localCollectCmd.Flags().IntVarP(&numberThreads, "number-threads", "t", 0, "control concurrency in the system")
->>>>>>> 24b0612c
 	// Add flags for Dremio connection information
 	localCollectCmd.Flags().String("dremio-endpoint", "", "Dremio REST API endpoint")
 	localCollectCmd.Flags().String("dremio-username", "", "Dremio username")
@@ -862,85 +853,6 @@
 	rootCmd.AddCommand(localCollectCmd)
 }
 
-<<<<<<< HEAD
-=======
-func initConfig() {
-
-	// set default config
-	viper.SetDefault("collect-acceleration-log", false)
-	viper.SetDefault("collect-access-log", false)
-	viper.SetDefault("dremio-log-dir", "/var/log/dremio")
-	defaultThreads := getThreads(runtime.NumCPU())
-	viper.SetDefault("number-threads", defaultThreads)
-	viper.SetDefault("dremio-log-dir", "dremio")
-	viper.SetDefault("dremio-pat-token", "")
-	viper.SetDefault("dremio-conf-dir", "/opt/dremio/conf")
-	viper.SetDefault("dremio-rocksdb-dir", "/opt/dremio/data/db")
-	viper.SetDefault("collect-dremio-configuration", true)
-	viper.SetDefault("capture-heap-dump", false)
-	viper.SetDefault("number-job-profiles", 25000)
-	viper.SetDefault("dremio-endpoint", "http://localhost:9047")
-	viper.SetDefault("tmp-output-dir", getOutputDir(time.Now()))
-	viper.SetDefault("collect-metrics", true)
-	viper.SetDefault("collect-disk-usage", true)
-	viper.SetDefault("dremio-logs-num-days", 7)
-	viper.SetDefault("dremio-queries-json-num-days", 28)
-	viper.SetDefault("dremio-gc-file-pattern", "gc*.log*")
-	viper.SetDefault("collect-queries-json", true)
-	viper.SetDefault("collect-server-logs", true)
-	viper.SetDefault("collect-meta-refresh-log", true)
-	viper.SetDefault("collect-reflection-log", true)
-	viper.SetDefault("collect-gc-logs", true)
-	viper.SetDefault("collect-jfr", true)
-	viper.SetDefault("collect-jstack", true)
-	viper.SetDefault("collect-system-tables-export", true)
-	viper.SetDefault("collect-wlm", true)
-	viper.SetDefault("collect-kvstore-report", true)
-	defaultCaptureSeconds := 60
-	viper.SetDefault("dremio-jstack-time-seconds", defaultCaptureSeconds)
-	viper.SetDefault("dremio-jfr-time-seconds", defaultCaptureSeconds)
-	viper.SetDefault("dremio-jstack-freq-seconds", 1)
-	viper.SetDefault("dremio-gclogs-dir", "")
-	// set node name
-	hostName, err := os.Hostname()
-	if err != nil {
-		hostName = fmt.Sprintf("unknown-%v", uuid.New())
-	}
-	viper.SetDefault("node-name", hostName)
-
-	//now read in viper configuration values. This will get defaults if no values are available in the configuration files or no environment variable is set
-
-	baseConfig := "ddc"
-	viper.SetConfigName(baseConfig) // Name of config file (without extension)
-
-	//find the location of the ddc executable
-	execPath, err := os.Executable()
-	if err != nil {
-		simplelog.Errorf("Error getting executable path: '%v'. Falling back to working directory for search location", err)
-		execPath = "."
-	}
-	// use that as the default location of the configuration
-	configDir := filepath.Dir(execPath)
-	viper.AddConfigPath(configDir)
-
-	for _, e := range supportedExtensions {
-		confFiles = append(confFiles, fmt.Sprintf("%v.%v", baseConfig, e))
-	}
-
-	//searching for all known
-	for _, ext := range supportedExtensions {
-		viper.SetConfigType(ext)
-		unableToReadConfigError := viper.ReadInConfig()
-		if unableToReadConfigError == nil {
-			configIsFound = true
-			foundConfig = fmt.Sprintf("%v.%v", baseConfig, ext)
-			break
-		}
-	}
-	viper.AutomaticEnv() // Automatically read environment variables
-}
-
->>>>>>> 24b0612c
 // ### Helper functions
 func validateAPICredentials(c *conf.CollectConf) error {
 	simplelog.Info("Validating REST API user credentials...")
